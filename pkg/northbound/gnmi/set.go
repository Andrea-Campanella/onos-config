// Copyright 2019-present Open Networking Foundation.
//
// Licensed under the Apache License, Version 2.0 (the "License");
// you may not use this file except in compliance with the License.
// You may obtain a copy of the License at
//
//     http://www.apache.org/licenses/LICENSE-2.0
//
// Unless required by applicable law or agreed to in writing, software
// distributed under the License is distributed on an "AS IS" BASIS,
// WITHOUT WARRANTIES OR CONDITIONS OF ANY KIND, either express or implied.
// See the License for the specific language governing permissions and
// limitations under the License.

package gnmi

import (
	"context"
	"fmt"
	"github.com/docker/docker/pkg/namesgenerator"
	"github.com/onosproject/onos-config/pkg/events"
	"github.com/onosproject/onos-config/pkg/manager"
	"github.com/onosproject/onos-config/pkg/modelregistry"
	"github.com/onosproject/onos-config/pkg/modelregistry/jsonvalues"
	"github.com/onosproject/onos-config/pkg/store"
	"github.com/onosproject/onos-config/pkg/store/change"
	networkchangestore "github.com/onosproject/onos-config/pkg/store/change/network"
	devicestore "github.com/onosproject/onos-config/pkg/store/device"
	"github.com/onosproject/onos-config/pkg/store/stream"
	changetypes "github.com/onosproject/onos-config/pkg/types/change"
	devicechangetypes "github.com/onosproject/onos-config/pkg/types/change/device"
	networkchangetypes "github.com/onosproject/onos-config/pkg/types/change/network"
	devicetype "github.com/onosproject/onos-config/pkg/types/device"
	"github.com/onosproject/onos-config/pkg/utils"
	"github.com/onosproject/onos-config/pkg/utils/values"
	devicetopo "github.com/onosproject/onos-topo/pkg/northbound/device"
	"github.com/openconfig/gnmi/proto/gnmi"
	"github.com/openconfig/gnmi/proto/gnmi_ext"
	"google.golang.org/grpc/codes"
	"google.golang.org/grpc/status"
	log "k8s.io/klog"
	"strings"
	"time"
)

type mapTargetUpdates map[string]devicechangetypes.TypedValueMap
type mapTargetRemoves map[string][]string
type mapNetworkChanges map[store.ConfigName]change.ID

// Set implements gNMI Set
func (s *Server) Set(ctx context.Context, req *gnmi.SetRequest) (*gnmi.SetResponse, error) {
	// There is only one set of extensions in Set request, regardless of number of
	// updates
	var (
		netCfgChangeName    string             // May be specified as 100 in extension
		version             devicetype.Version // May be specified as 101 in extension
		deviceType          devicetype.Type    // May be specified as 102 in extension
		disconnectedDevices []string
	)

	disconnectedDevices = make([]string, 0)
	targetUpdates := make(mapTargetUpdates)
	targetRemoves := make(mapTargetRemoves)

<<<<<<< HEAD
	deviceInfo = make(map[devicetopo.ID]manager.TypeVersionInfo)
	log.Info("gNMI Set Request", req)
=======
>>>>>>> 8c4f2410
	s.mu.Lock()
	defer s.mu.Unlock()
	//Update
	for _, u := range req.GetUpdate() {
		target := u.Path.GetTarget()
		var err error
		targetUpdates[target], err = s.formatUpdateOrReplace(u, targetUpdates)
		if err != nil {
			log.Warning("Error in update ", err)
			return nil, err
		}
	}

	//Replace
	for _, u := range req.GetReplace() {
		target := u.Path.GetTarget()
		var err error
		targetUpdates[target], err = s.formatUpdateOrReplace(u, targetUpdates)
		if err != nil {
			log.Warning("Error in replace", err)
			return nil, err
		}
	}

	//Delete
	for _, u := range req.GetDelete() {
		target := u.GetTarget()
		targetRemoves[target] = s.doDelete(u, targetRemoves)
	}

<<<<<<< HEAD
	netcfgchangename, version, deviceType, extErr := extractExtensions(req)
	if extErr != nil {
		return nil, extErr
	}

	//TODO update to new methods
	errRo := s.checkForReadOnly(deviceType, version, targetUpdates, targetRemoves)
	if errRo != nil {
		return nil, status.Error(codes.InvalidArgument, errRo.Error())
=======
	netCfgChangeName, version, deviceType, err := extractExtensions(req)
	if err != nil {
		return nil, err
>>>>>>> 8c4f2410
	}

	if netCfgChangeName == "" {
		netCfgChangeName = namesgenerator.GetRandomName(0)
	}

	//Temporary map in order to not to modify the original removes but optimize calculations during validation
	targetRemovesTmp := make(mapTargetRemoves)
	for k, v := range targetRemoves {
		targetRemovesTmp[k] = v
	}

	mgr := manager.GetManager()
	deviceInfo := make(map[devicetype.ID]devicestore.Info)
	//Checking for wrong configuration against the device models for updates
	for target := range targetUpdates {
		deviceType, version, err = mgr.CheckCacheForDevice(devicetype.ID(target), deviceType, version)
		if err != nil {
			return nil, err
		}
		_, errDevice := mgr.DeviceStore.Get(devicetopo.ID(target))
		if errDevice != nil && status.Convert(errDevice).Code() == codes.NotFound {
			disconnectedDevices = append(disconnectedDevices, target)
		} else if errDevice != nil {
			//handling gRPC errors
			return nil, errDevice
		}
		delete(targetRemovesTmp, target)
	}
	//Checking for wrong configuration against the device models for deletes
	for target := range targetRemovesTmp {
		deviceType, version, err = mgr.CheckCacheForDevice(devicetype.ID(target), deviceType, version)
		if err != nil {
			return nil, err
		}
		_, errDevice := mgr.DeviceStore.Get(devicetopo.ID(target))
		if errDevice != nil && status.Convert(errDevice).Code() == codes.NotFound {
			disconnectedDevices = append(disconnectedDevices, target)
		} else if errDevice != nil {
			//handling gRPC errors
			return nil, errDevice
		}
	}

	errRo := s.checkForReadOnlyNew(targetUpdates, targetRemoves)
	if errRo != nil {
		return nil, status.Error(codes.InvalidArgument, errRo.Error())
	}

<<<<<<< HEAD
	//TODO remove
	//Deprecated
	targetUpdatesCopy := make(mapTargetUpdates)
	targetRemovesCopy := make(mapTargetRemoves)
	for k,v := range targetUpdates{
		targetUpdatesCopy[k] = v
	}
	for k,v := range targetRemoves{
		targetRemovesCopy[k] = v
	}
	updateResultsOld, networkChanges, err :=
		s.executeSetConfig(targetUpdatesCopy, targetRemovesCopy, version, deviceType, netcfgchangename)
=======
	updateResults, networkChanges, err :=
		s.executeSetConfig(targetUpdates, targetRemoves, string(version), string(deviceType), netCfgChangeName)
>>>>>>> 8c4f2410
	if err != nil {
		log.Errorf(" OLD - Error while setting config %s", err.Error())
		//return nil, status.Error(codes.Internal, err.Error())
	}

	if len(updateResultsOld) == 0 {
		log.Warning("All target changes were duplicated - Set rejected")
		//return nil, status.Error(codes.AlreadyExists, fmt.Errorf("set change rejected as it is a duplicate of the last change for all targets").Error())
	}

	// Look for use of this name already
	//Deprecated TODO remove
	for _, nwCfg := range mgr.NetworkStore.Store {
<<<<<<< HEAD
		if nwCfg.Name == netcfgchangename {
			err := status.Error(codes.InvalidArgument, fmt.Errorf(
				"name %s is already used for a Network Configuration", netcfgchangename).Error())
			log.Error(err)
			//return nil, err
=======
		if nwCfg.Name == netCfgChangeName {
			return nil, status.Error(codes.InvalidArgument, fmt.Errorf(
				"name %s is already used for a Network Configuration", netCfgChangeName).Error())
>>>>>>> 8c4f2410
		}
	}

	networkConfig, err := store.NewNetworkConfiguration(netCfgChangeName, "User1", networkChanges)
	if err != nil {
		log.Errorf(" OLD - Error while setting config %s", err.Error())
		//return nil, status.Error(codes.Internal, err.Error())
	}

	//Creating and setting the config on the new atomix Store
<<<<<<< HEAD
	errSet := mgr.SetNewNetworkConfig(targetUpdates, targetRemoves, deviceInfo, netcfgchangename)

	if errSet != nil {
		log.Errorf("Error while setting config in atomix %s", errSet.Error())
		return nil, status.Error(codes.Internal, errSet.Error())
	}

	//Obtaining response based on distributed store generated events
	updateResults, errListen := listenAndBuildResponse(mgr, networkchangetypes.ID(netcfgchangename))
=======
	_ = mgr.SetNewNetworkConfig(targetUpdates, targetRemoves, deviceInfo, netCfgChangeName)

	//Obtaining response based on distributed store generated events
	updateResultsAtomix, errListen := listenAndBuildResponse(mgr, networkchangetypes.ID(netCfgChangeName))
>>>>>>> 8c4f2410

	if errListen != nil {
		log.Errorf("Error while building atomix based response %s", errListen.Error())
		return nil, status.Error(codes.Internal, errListen.Error())
	}

	log.Info("UNUSED - OLD - update result ", updateResultsOld)
	log.Info("USED - NEW - atomix update results ", updateResults)

	extensions := []*gnmi_ext.Extension{
		{
			Ext: &gnmi_ext.Extension_RegisteredExt{
				RegisteredExt: &gnmi_ext.RegisteredExtension{
					Id:  GnmiExtensionNetwkChangeID,
					Msg: []byte(netcfgchangename),
				},
			},
		},
	}

	if len(disconnectedDevices) != 0 {
		disconnectedDeviceString := strings.Join(disconnectedDevices, ",")
		disconnectedExt := &gnmi_ext.Extension{
			Ext: &gnmi_ext.Extension_RegisteredExt{
				RegisteredExt: &gnmi_ext.RegisteredExtension{
					Id:  GnmiExtensionDevicesNotConnected,
					Msg: []byte(disconnectedDeviceString),
				},
			},
		}
		extensions = append(extensions, disconnectedExt)
	}

	//TODO remove, old way of set.
	//Deprecated
	mgr.NetworkStore.Store =
		append(mgr.NetworkStore.Store, *networkConfig)
	setResponseOld := &gnmi.SetResponse{
		Response:  updateResultsOld,
		Timestamp: time.Now().Unix(),
		Extension: extensions,
	}

	setResponse := &gnmi.SetResponse{
		Response:  updateResults,
		Timestamp: time.Now().Unix(),
		Extension: extensions,
	}

	log.Info("UNUSED - OLD -  set response ", setResponseOld)
	log.Info("USED - NEW - atomix update response ", setResponse)

	return setResponse, nil
}

func extractExtensions(req *gnmi.SetRequest) (string, devicetype.Version, devicetype.Type, error) {
	var netcfgchangename string
	var version string
	var deviceType string
	for _, ext := range req.GetExtension() {
		if ext.GetRegisteredExt().GetId() == GnmiExtensionNetwkChangeID {
			netcfgchangename = string(ext.GetRegisteredExt().GetMsg())
		} else if ext.GetRegisteredExt().GetId() == GnmiExtensionVersion {
			version = string(ext.GetRegisteredExt().GetMsg())
		} else if ext.GetRegisteredExt().GetId() == GnmiExtensionDeviceType {
			deviceType = string(ext.GetRegisteredExt().GetMsg())
		} else {
			return "", "", "", status.Error(codes.InvalidArgument, fmt.Errorf("unexpected extension %d = '%s' in Set()",
				ext.GetRegisteredExt().GetId(), ext.GetRegisteredExt().GetMsg()).Error())
		}
		log.Infof("Set called with extensions; 100: %s, 101: %s, 102: %s",
			netcfgchangename, version, deviceType)
	}
	return netcfgchangename, devicetype.Version(version), devicetype.Type(deviceType), nil
}

// This deals with either a path and a value (simple case) or a path with
// a JSON body which implies multiple paths and values.
func (s *Server) formatUpdateOrReplace(u *gnmi.Update,
	targetUpdates mapTargetUpdates) (devicechangetypes.TypedValueMap, error) {
	target := u.Path.GetTarget()
	updates, ok := targetUpdates[target]
	if !ok {
		updates = make(devicechangetypes.TypedValueMap)
	}

	jsonVal := u.GetVal().GetJsonVal()
	if jsonVal != nil {
		log.Info("Processing Json Value in set", string(jsonVal))

		intermediateConfigValues, err := store.DecomposeTree(jsonVal)
		if err != nil {
			return nil, fmt.Errorf("invalid JSON payload %s", string(jsonVal))
		}

		configs := manager.GetManager().ConfigStore.Store

		var rwPaths modelregistry.ReadWritePathMap
		// Iterate through configs to find match for target
		for _, config := range configs {
			if config.Device == target {
				rwPaths, ok = manager.GetManager().ModelRegistry.
					ModelReadWritePaths[utils.ToModelName(devicetype.Type(config.Type), devicetype.Version(config.Version))]
				if !ok {
					return nil, fmt.Errorf("Cannot process JSON payload  on %s %s because "+
						"Model Plugin not available", config.Type, config.Version)
				}
				break
			}
		}

		correctedValues, err := jsonvalues.CorrectJSONPaths(
			utils.StrPath(u.Path), intermediateConfigValues, rwPaths, true)
		if err != nil {
			log.Warning("Json value in Set could not be parsed", err)
			return nil, err
		}

		for _, cv := range correctedValues {
			updates[cv.Path] = cv.GetValue()
		}
	} else {
		path := utils.StrPath(u.Path)
		update, err := values.GnmiTypedValueToNativeType(u.Val)
		if err != nil {
			return nil, err
		}
		updates[path] = update
	}

	return updates, nil

}

func (s *Server) doDelete(u *gnmi.Path, targetRemoves mapTargetRemoves) []string {
	target := u.GetTarget()
	deletes, ok := targetRemoves[target]
	if !ok {
		deletes = make([]string, 0)
	}
	path := utils.StrPath(u)
	deletes = append(deletes, path)
	return deletes

}

<<<<<<< HEAD
// Deprecated: checkForReadOnly works on legacy, non-atomix stores
func (s *Server) checkForReadOnly(deviceType string, version string, targetUpdates mapTargetUpdates,
	targetRemoves mapTargetRemoves) error {
	//TODO update with new stores
	configs := manager.GetManager().ConfigStore.Store

	// Iterate through all the updates - many may use the same target - here we
	// create a map of the models for all of the targets
	targetModelTypes := make(map[string][]string)
	for t := range targetUpdates { // map - just need the key
		if _, ok := targetModelTypes[t]; ok {
			continue
		}
		for _, config := range configs {
			if config.Device == t {
				m, ok := manager.GetManager().ModelRegistry.
					ModelReadOnlyPaths[utils.ToModelName(devicetype.Type(config.Type), devicetype.Version(config.Version))]
				if !ok {
					log.Warningf("Cannot check for Read Only paths for %s %s because "+
						"Model Plugin not available - continuing", config.Type, config.Version)
					return nil
				}
				targetModelTypes[t] = modelregistry.Paths(m)
			}
		}
	}
	for t := range targetRemoves { // map - just need the key
		if _, ok := targetModelTypes[t]; ok {
			continue
		}
		for _, config := range configs {
			if config.Device == t {
				m, ok := manager.GetManager().ModelRegistry.
					ModelReadOnlyPaths[utils.ToModelName(devicetype.Type(config.Type), devicetype.Version(config.Version))]
				if !ok {
					log.Warningf("Cannot check for Read Only paths for %s %s because "+
						"Model Plugin not available - continuing", config.Type, config.Version)
					return nil
				}
				targetModelTypes[t] = modelregistry.Paths(m)
			}
		}
	}

	// Now iterate through the consolidated set of targets and see if any are read-only paths
	for t, update := range targetUpdates {
		model := targetModelTypes[t]
		for path := range update { // map - just need the key
			for _, ropath := range model {
				// Search through for list indices and replace with generic

				modelPath := modelregistry.RemovePathIndices(path)
				if strings.HasPrefix(modelPath, ropath) {
					return fmt.Errorf("update contains a change to a read only path %s. Rejected", path)
				}
			}
		}
	}

	return nil
}

=======
>>>>>>> 8c4f2410
// iterate through the updates and check that none of them include a `set` of a
// readonly attribute - this is done by checking with the relevant model
func (s *Server) checkForReadOnlyNew(
	targetUpdates mapTargetUpdates, targetRemoves mapTargetRemoves) error {

	deviceCache := manager.GetManager().DeviceCache
	modelreg := manager.GetManager().ModelRegistry

	// Iterate through all the updates - many may use the same target - here we
	// create a map of the models for all of the targets
	targetModelTypes := make(map[string][]string)
	for t := range targetUpdates { // map - just need the key
		if _, ok := targetModelTypes[t]; ok {
			continue
		}
		for _, config := range deviceCache.GetDevicesByID(devicetype.ID(t)) {
			// This ignores versions - if it's RO in one version will be regarded
			// as RO in all versions - very unlikely that model would change
			// YANG items from `config false` to `config true` across versions
			m, ok := modelreg.
				ModelReadOnlyPaths[utils.ToModelName(config.Type, config.Version)]
			if !ok {
				log.Warningf("Cannot check for Read Only paths for %s %s because "+
					"Model Plugin not available - continuing", config.Type, config.Version)
				return nil
			}
			targetModelTypes[t] = modelregistry.Paths(m)
		}
	}
	for t := range targetRemoves { // map - just need the key
		if _, ok := targetModelTypes[t]; ok {
			continue
		}
		for _, config := range deviceCache.GetDevicesByID(devicetype.ID(t)) {
			m, ok := modelreg.
				ModelReadOnlyPaths[utils.ToModelName(config.Type, config.Version)]
			if !ok {
				log.Warningf("Cannot check for Read Only paths for %s %s because "+
					"Model Plugin not available - continuing", config.Type, config.Version)
				return nil
			}
			targetModelTypes[t] = modelregistry.Paths(m)
		}
	}

	// Now iterate through the consolidated set of targets and see if any are read-only paths
	for t, update := range targetUpdates {
		model := targetModelTypes[t]
		for path := range update { // map - just need the key
			for _, ropath := range model {
				// Search through for list indices and replace with generic

				modelPath := modelregistry.RemovePathIndices(path)
				if strings.HasPrefix(modelPath, ropath) {
					return fmt.Errorf("update contains a change to a read only path %s. Rejected", path)
				}
			}
		}
	}

	return nil
}

// Deprecated: executeSetConfig works on legacy, non-atomix stores
func (s *Server) executeSetConfig(targetUpdates mapTargetUpdates,
	targetRemoves mapTargetRemoves, version string, deviceType string,
	description string) ([]*gnmi.UpdateResult, mapNetworkChanges, error) {

	networkChanges := make(mapNetworkChanges)
	updateResults := make([]*gnmi.UpdateResult, 0)
	for target, updates := range targetUpdates {
		//FIXME this is a sequential job, not parallelized

		// target is a device name with no version
		changeID, configName, cont, err := setChange(target, version, deviceType,
			updates, targetRemoves[target], description)
		//if the error is not nil and we need to continue do so
		if err != nil && !cont {
			log.Errorf(" OLD - Error while setting config %s", err.Error())
			//Rolling back in case of setChange error.
			//return nil, nil, doRollback(networkChanges, manager.GetManager(), target, *configName, err)
		} else if err == nil && cont {
			continue
		}
		//responseErr := listenForDeviceResponse(networkChanges, target, *configName)
		////TODO Maybe do this with a callback mechanism --> when resposne on channel is done trigger callback
		//// that sends reply
		//if responseErr != nil {
		//	errTMP := fmt.Errorf("can't complete set operation on target %s due to %s", target, responseErr)
		//	log.Errorf(" OLD - Error while setting config %s", errTMP.Error())
		//	//return nil, nil, errTMP
		//}
		for k := range updates {
			updateResult, err := buildUpdateResult(k, target, gnmi.UpdateResult_UPDATE)
			if err != nil {
				continue
			}
			updateResults = append(updateResults, updateResult)
		}

		for _, r := range targetRemoves[target] {
			updateResult, err := buildUpdateResult(r, target, gnmi.UpdateResult_DELETE)
			if err != nil {
				continue
			}
			updateResults = append(updateResults, updateResult)
			//Removing from targetRemoves since a pass was already done for this target
			delete(targetRemoves, target)
		}

		networkChanges[*configName] = changeID
	}

	for target, removes := range targetRemoves {
		changeID, configName, cont, err := setChange(target, version, deviceType,
			make(devicechangetypes.TypedValueMap), removes, description)
		//if the error is not nil and we need to continue do so
		if err != nil && !cont {
			log.Errorf(" OLD - Error while setting config %s", err.Error())
			//return nil, nil, err
		} else if err == nil && cont {
			continue

		}
		responseErr := listenForDeviceResponse(networkChanges, target, *configName)
		if responseErr != nil {
			log.Errorf(" OLD - Error while setting config %s", err.Error())
			//return nil, nil, responseErr
		}
		for _, r := range removes {
			updateResult, err := buildUpdateResult(r, target, gnmi.UpdateResult_DELETE)
			if err != nil {
				continue
			}
			updateResults = append(updateResults, updateResult)
		}
		networkChanges[*configName] = changeID
	}
	return updateResults, networkChanges, nil
}

// Deprecated: listenForDeviceResponse works on legacy, non-atomix stores
func listenForDeviceResponse(changes mapNetworkChanges, target string, name store.ConfigName) error {
	mgr := manager.GetManager()
	respChan, ok := mgr.Dispatcher.GetResponseListener(devicetopo.ID(target))
	if !ok {
		log.Infof("Device %s not properly registered, not waiting for southbound confirmation ", target)
		return nil
	}
	//blocking until we receive something from the channel or for 5 seconds, whatever comes first.
	select {
	case response := <-respChan:
		//go func() {
		//	respChan <- response
		//}()
		switch eventType := response.EventType(); eventType {
		case events.EventTypeAchievedSetConfig:
			log.Info("Set is properly configured ", response.ChangeID())
			//Passing by the event to subscribe subsystem
			go func() {
				respChan <- events.NewResponseEvent(events.EventTypeSubscribeNotificationSetConfig,
					response.Subject(), []byte(response.ChangeID()), response.String())
			}()
			return nil
		case events.EventTypeErrorSetConfig:
			log.Infof("Error during set %s, rolling back", response.ChangeID())
			//Removing previously applied config
			//err := doRollback(changes, mgr, target, name, response.Error())
			//if err != nil {
			//	return err
			//}
			go func() {
				respChan <- events.NewResponseEvent(events.EventTypeSubscribeErrorNotificationSetConfig,
					response.Subject(), []byte(response.ChangeID()), response.String())
			}()
			return nil
		case events.EventTypeSubscribeNotificationSetConfig:
			//do nothing
			return nil
		case events.EventTypeSubscribeErrorNotificationSetConfig:
			//do nothing
			return nil
		default:
			return fmt.Errorf("undhandled Error Type %s, error %s", response.EventType(), response.Error())

		}
	case <-time.After(5 * time.Second):
		return fmt.Errorf("Timeout on waiting for device reply %s", target)
	}
}

//// Deprecated: doRollback works on legacy, non-atomix stores
//func doRollback(changes mapNetworkChanges, mgr *manager.Manager, target string,
//	name store.ConfigName, errResp error) error {
//	rolledbackIDs := make([]string, 0)
//	for configName := range changes {
//		changeID, err := mgr.RollbackTargetConfig(configName)
//		if err != nil {
//			log.Errorf("Can't remove last entry for %s, on config %s, err, %v", target, name, err)
//		}
//		log.Infof("Rolled back %s on %s", store.B64(changeID), configName)
//		rolledbackIDs = append(rolledbackIDs, store.B64(changeID))
//	}
//	//Removing the failed target but not computing the delta singe gNMI ensures device transactionality
//	id, err := mgr.ConfigStore.RemoveLastChangeEntry(store.ConfigName(name))
//	if err != nil {
//		return fmt.Errorf(fmt.Sprintf("Can't remove last entry ( %s ) for %s", store.B64(id), name), err)
//	}
//	return fmt.Errorf("Issue in setting config %s, rolling back changes %s",
//		errResp.Error(), rolledbackIDs)
//}

func listenAndBuildResponse(mgr *manager.Manager, changeID networkchangetypes.ID) ([]*gnmi.UpdateResult, error) {
	networkChan := make(chan stream.Event)
	ctx, errWatch := mgr.NetworkChangesStore.Watch(networkChan, networkchangestore.WithChangeID(changeID))
	if errWatch != nil {
		return nil, fmt.Errorf("can't complete set operation on target due to %s", errWatch)
	}
	defer ctx.Close()
	updateResults := make([]*gnmi.UpdateResult, 0)
	for changeEvent := range networkChan {
		change := changeEvent.Object.(*networkchangetypes.NetworkChange)
		log.Infof("Received notification for change ID %s, phase %s, state %s", change.ID,
			change.Status.Phase, change.Status.State)
		if change.Status.Phase == changetypes.Phase_CHANGE {
			switch changeStatus := change.Status.State; changeStatus {
			case changetypes.State_COMPLETE:
				for _, deviceChange := range change.Changes {
					deviceID := deviceChange.DeviceID
					for _, valueUpdate := range deviceChange.Values {
						var updateResult *gnmi.UpdateResult
						var errBuild error
						if valueUpdate.Removed {
							updateResult, errBuild = buildUpdateResult(valueUpdate.Path,
								string(deviceID), gnmi.UpdateResult_DELETE)
						} else {
							updateResult, errBuild = buildUpdateResult(valueUpdate.Path,
								string(deviceID), gnmi.UpdateResult_UPDATE)
						}
						if errBuild != nil {
							log.Error(errBuild)
							continue
						}
						updateResults = append(updateResults, updateResult)
					}
				}
			case changetypes.State_FAILED:
				return nil, fmt.Errorf("issue in setting config reson %s, error %s, rolling back change %s",
					change.Status.Reason, change.Status.Message, changeID)
			default:
				continue
			}
			break
		}
	}
	return updateResults, nil
}

func buildUpdateResult(pathStr string, target string, op gnmi.UpdateResult_Operation) (*gnmi.UpdateResult, error) {
	path, errInPath := utils.ParseGNMIElements(utils.SplitPath(pathStr))
	if errInPath != nil {
		log.Error("ERROR: Unable to parse path ", pathStr)
		return nil, errInPath
	}
	path.Target = target
	updateResult := &gnmi.UpdateResult{
		Path: path,
		Op:   op,
	}
	return updateResult, nil

}

// Deprecated: doRollback works on legacy, non-atomix stores
func setChange(target string, version string, devicetype string, targetUpdates devicechangetypes.TypedValueMap,
	targetRemoves []string, description string) (change.ID, *store.ConfigName, bool, error) {
	changeID, configName, err := manager.GetManager().SetNetworkConfig(
		target, version, devicetype, targetUpdates, targetRemoves, description)
	if err != nil {
		if strings.Contains(err.Error(), manager.SetConfigAlreadyApplied) {
			log.Warning(manager.SetConfigAlreadyApplied, "Change ", store.B64(changeID), " to ", configName)
			return nil, nil, true, nil
		}
		log.Error("Error in setting config: ", changeID, " for target ", configName, err)
		return nil, nil, false, err
	}
	return changeID, configName, false, nil
<<<<<<< HEAD
}

func validateChange(target string, version string, deviceType string, deviceTypeAndVersion map[devicetopo.ID]manager.TypeVersionInfo,
	targetUpdates devicechangetypes.TypedValueMap, targetRemoves []string) error {
	if len(targetUpdates) == 0 && len(targetRemoves) == 0 {
		return fmt.Errorf("no updates found in change on %s - invalid", target)
	}

	err := manager.GetManager().ValidateNetworkConfig(target, version, deviceType, targetUpdates, targetRemoves)
	if err != nil {
		log.Errorf("Error in validating config, updates %s, removes %s for target %s, err: %s", targetUpdates,
			targetRemoves, target, err)
		//return err
	}
	deviceInfo := deviceTypeAndVersion[devicetopo.ID(target)]
	errNewValidation := manager.GetManager().ValidateNewNetworkConfig(devicetype.ID(target), deviceInfo.Version, deviceInfo.DeviceType,
		targetUpdates, targetRemoves)
	if errNewValidation != nil {
		log.Errorf("Error in validating config, updates %s, removes %s for target %s, err: %s", targetUpdates,
			targetRemoves, target, errNewValidation)
		return err
	}
	return nil
=======
>>>>>>> 8c4f2410
}<|MERGE_RESOLUTION|>--- conflicted
+++ resolved
@@ -62,11 +62,8 @@
 	targetUpdates := make(mapTargetUpdates)
 	targetRemoves := make(mapTargetRemoves)
 
-<<<<<<< HEAD
 	deviceInfo = make(map[devicetopo.ID]manager.TypeVersionInfo)
 	log.Info("gNMI Set Request", req)
-=======
->>>>>>> 8c4f2410
 	s.mu.Lock()
 	defer s.mu.Unlock()
 	//Update
@@ -97,21 +94,9 @@
 		targetRemoves[target] = s.doDelete(u, targetRemoves)
 	}
 
-<<<<<<< HEAD
-	netcfgchangename, version, deviceType, extErr := extractExtensions(req)
-	if extErr != nil {
-		return nil, extErr
-	}
-
-	//TODO update to new methods
-	errRo := s.checkForReadOnly(deviceType, version, targetUpdates, targetRemoves)
-	if errRo != nil {
-		return nil, status.Error(codes.InvalidArgument, errRo.Error())
-=======
 	netCfgChangeName, version, deviceType, err := extractExtensions(req)
 	if err != nil {
 		return nil, err
->>>>>>> 8c4f2410
 	}
 
 	if netCfgChangeName == "" {
@@ -161,7 +146,6 @@
 		return nil, status.Error(codes.InvalidArgument, errRo.Error())
 	}
 
-<<<<<<< HEAD
 	//TODO remove
 	//Deprecated
 	targetUpdatesCopy := make(mapTargetUpdates)
@@ -173,11 +157,7 @@
 		targetRemovesCopy[k] = v
 	}
 	updateResultsOld, networkChanges, err :=
-		s.executeSetConfig(targetUpdatesCopy, targetRemovesCopy, version, deviceType, netcfgchangename)
-=======
-	updateResults, networkChanges, err :=
-		s.executeSetConfig(targetUpdates, targetRemoves, string(version), string(deviceType), netCfgChangeName)
->>>>>>> 8c4f2410
+		s.executeSetConfig(targetUpdatesCopy, targetRemovesCopy, string(version), string(deviceType), netcfgchangename)
 	if err != nil {
 		log.Errorf(" OLD - Error while setting config %s", err.Error())
 		//return nil, status.Error(codes.Internal, err.Error())
@@ -191,17 +171,9 @@
 	// Look for use of this name already
 	//Deprecated TODO remove
 	for _, nwCfg := range mgr.NetworkStore.Store {
-<<<<<<< HEAD
-		if nwCfg.Name == netcfgchangename {
-			err := status.Error(codes.InvalidArgument, fmt.Errorf(
-				"name %s is already used for a Network Configuration", netcfgchangename).Error())
-			log.Error(err)
-			//return nil, err
-=======
 		if nwCfg.Name == netCfgChangeName {
 			return nil, status.Error(codes.InvalidArgument, fmt.Errorf(
 				"name %s is already used for a Network Configuration", netCfgChangeName).Error())
->>>>>>> 8c4f2410
 		}
 	}
 
@@ -212,22 +184,14 @@
 	}
 
 	//Creating and setting the config on the new atomix Store
-<<<<<<< HEAD
 	errSet := mgr.SetNewNetworkConfig(targetUpdates, targetRemoves, deviceInfo, netcfgchangename)
-
 	if errSet != nil {
 		log.Errorf("Error while setting config in atomix %s", errSet.Error())
 		return nil, status.Error(codes.Internal, errSet.Error())
 	}
 
 	//Obtaining response based on distributed store generated events
-	updateResults, errListen := listenAndBuildResponse(mgr, networkchangetypes.ID(netcfgchangename))
-=======
-	_ = mgr.SetNewNetworkConfig(targetUpdates, targetRemoves, deviceInfo, netCfgChangeName)
-
-	//Obtaining response based on distributed store generated events
 	updateResultsAtomix, errListen := listenAndBuildResponse(mgr, networkchangetypes.ID(netCfgChangeName))
->>>>>>> 8c4f2410
 
 	if errListen != nil {
 		log.Errorf("Error while building atomix based response %s", errListen.Error())
@@ -374,71 +338,6 @@
 
 }
 
-<<<<<<< HEAD
-// Deprecated: checkForReadOnly works on legacy, non-atomix stores
-func (s *Server) checkForReadOnly(deviceType string, version string, targetUpdates mapTargetUpdates,
-	targetRemoves mapTargetRemoves) error {
-	//TODO update with new stores
-	configs := manager.GetManager().ConfigStore.Store
-
-	// Iterate through all the updates - many may use the same target - here we
-	// create a map of the models for all of the targets
-	targetModelTypes := make(map[string][]string)
-	for t := range targetUpdates { // map - just need the key
-		if _, ok := targetModelTypes[t]; ok {
-			continue
-		}
-		for _, config := range configs {
-			if config.Device == t {
-				m, ok := manager.GetManager().ModelRegistry.
-					ModelReadOnlyPaths[utils.ToModelName(devicetype.Type(config.Type), devicetype.Version(config.Version))]
-				if !ok {
-					log.Warningf("Cannot check for Read Only paths for %s %s because "+
-						"Model Plugin not available - continuing", config.Type, config.Version)
-					return nil
-				}
-				targetModelTypes[t] = modelregistry.Paths(m)
-			}
-		}
-	}
-	for t := range targetRemoves { // map - just need the key
-		if _, ok := targetModelTypes[t]; ok {
-			continue
-		}
-		for _, config := range configs {
-			if config.Device == t {
-				m, ok := manager.GetManager().ModelRegistry.
-					ModelReadOnlyPaths[utils.ToModelName(devicetype.Type(config.Type), devicetype.Version(config.Version))]
-				if !ok {
-					log.Warningf("Cannot check for Read Only paths for %s %s because "+
-						"Model Plugin not available - continuing", config.Type, config.Version)
-					return nil
-				}
-				targetModelTypes[t] = modelregistry.Paths(m)
-			}
-		}
-	}
-
-	// Now iterate through the consolidated set of targets and see if any are read-only paths
-	for t, update := range targetUpdates {
-		model := targetModelTypes[t]
-		for path := range update { // map - just need the key
-			for _, ropath := range model {
-				// Search through for list indices and replace with generic
-
-				modelPath := modelregistry.RemovePathIndices(path)
-				if strings.HasPrefix(modelPath, ropath) {
-					return fmt.Errorf("update contains a change to a read only path %s. Rejected", path)
-				}
-			}
-		}
-	}
-
-	return nil
-}
-
-=======
->>>>>>> 8c4f2410
 // iterate through the updates and check that none of them include a `set` of a
 // readonly attribute - this is done by checking with the relevant model
 func (s *Server) checkForReadOnlyNew(
@@ -726,30 +625,4 @@
 		return nil, nil, false, err
 	}
 	return changeID, configName, false, nil
-<<<<<<< HEAD
-}
-
-func validateChange(target string, version string, deviceType string, deviceTypeAndVersion map[devicetopo.ID]manager.TypeVersionInfo,
-	targetUpdates devicechangetypes.TypedValueMap, targetRemoves []string) error {
-	if len(targetUpdates) == 0 && len(targetRemoves) == 0 {
-		return fmt.Errorf("no updates found in change on %s - invalid", target)
-	}
-
-	err := manager.GetManager().ValidateNetworkConfig(target, version, deviceType, targetUpdates, targetRemoves)
-	if err != nil {
-		log.Errorf("Error in validating config, updates %s, removes %s for target %s, err: %s", targetUpdates,
-			targetRemoves, target, err)
-		//return err
-	}
-	deviceInfo := deviceTypeAndVersion[devicetopo.ID(target)]
-	errNewValidation := manager.GetManager().ValidateNewNetworkConfig(devicetype.ID(target), deviceInfo.Version, deviceInfo.DeviceType,
-		targetUpdates, targetRemoves)
-	if errNewValidation != nil {
-		log.Errorf("Error in validating config, updates %s, removes %s for target %s, err: %s", targetUpdates,
-			targetRemoves, target, errNewValidation)
-		return err
-	}
-	return nil
-=======
->>>>>>> 8c4f2410
 }